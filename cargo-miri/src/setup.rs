//! Implements `cargo miri setup`.

use std::env;
use std::ffi::OsStr;
use std::path::PathBuf;
use std::process::{self, Command};

use rustc_build_sysroot::{BuildMode, SysrootBuilder, SysrootConfig};
use rustc_version::VersionMeta;

use crate::util::*;

/// Performs the setup required to make `cargo miri` work: Getting a custom-built libstd. Then sets
/// `MIRI_SYSROOT`. Skipped if `MIRI_SYSROOT` is already set, in which case we expect the user has
/// done all this already.
pub fn setup(subcommand: &MiriCommand, target: &str, rustc_version: &VersionMeta) {
    let only_setup = matches!(subcommand, MiriCommand::Setup);
    let ask_user = !only_setup;
    let print_sysroot = only_setup && has_arg_flag("--print-sysroot"); // whether we just print the sysroot path
    if !only_setup && std::env::var_os("MIRI_SYSROOT").is_some() {
        // Skip setup step if MIRI_SYSROOT is explicitly set, *unless* we are `cargo miri setup`.
        return;
    }

    // Determine where the rust sources are located.  The env var trumps auto-detection.
    let rust_src_env_var = std::env::var_os("MIRI_LIB_SRC");
    let rust_src = match rust_src_env_var {
        Some(path) => {
            let path = PathBuf::from(path);
            // Make path absolute if possible.
            path.canonicalize().unwrap_or(path)
        }
        None => {
            // Check for `rust-src` rustup component.
            let rustup_src = rustc_build_sysroot::rustc_sysroot_src(miri_for_host())
                .expect("could not determine sysroot source directory");
            if !rustup_src.exists() {
                // Ask the user to install the `rust-src` component, and use that.
                let mut cmd = Command::new("rustup");
                cmd.args(["component", "add", "rust-src"]);
                ask_to_run(
                    cmd,
                    ask_user,
                    "install the `rust-src` component for the selected toolchain",
                );
            }
            rustup_src
        }
    };
    if !rust_src.exists() {
        show_error!("given Rust source directory `{}` does not exist.", rust_src.display());
    }
    if rust_src.file_name().and_then(OsStr::to_str) != Some("library") {
        show_error!(
            "given Rust source directory `{}` does not seem to be the `library` subdirectory of \
             a Rust source checkout.",
            rust_src.display()
        );
    }

    // Determine where to put the sysroot.
    let sysroot_dir = match std::env::var_os("MIRI_SYSROOT") {
        Some(dir) => PathBuf::from(dir),
        None => {
            let user_dirs = directories::ProjectDirs::from("org", "rust-lang", "miri").unwrap();
            user_dirs.cache_dir().to_owned()
        }
    };
    // Sysroot configuration and build details.
    let sysroot_config = if std::env::var_os("MIRI_NO_STD").is_some() {
        SysrootConfig::NoStd
    } else {
        SysrootConfig::WithStd {
            std_features: ["panic_unwind", "backtrace"].into_iter().map(Into::into).collect(),
        }
    };
    let cargo_cmd = {
        let mut command = cargo();
        // Use Miri as rustc to build a libstd compatible with us (and use the right flags).
        // However, when we are running in bootstrap, we cannot just overwrite `RUSTC`,
        // because we still need bootstrap to distinguish between host and target crates.
        // In that case we overwrite `RUSTC_REAL` instead which determines the rustc used
        // for target crates.
        // We set ourselves (`cargo-miri`) instead of Miri directly to be able to patch the flags
        // for `libpanic_abort` (usually this is done by bootstrap but we have to do it ourselves).
        // The `MIRI_CALLED_FROM_SETUP` will mean we dispatch to `phase_setup_rustc`.
        let cargo_miri_path = std::env::current_exe().expect("current executable path invalid");
        if env::var_os("RUSTC_STAGE").is_some() {
            assert!(env::var_os("RUSTC").is_some());
            command.env("RUSTC_REAL", &cargo_miri_path);
        } else {
            command.env("RUSTC", &cargo_miri_path);
        }
        command.env("MIRI_CALLED_FROM_SETUP", "1");
        // Make sure there are no other wrappers getting in our way (Cc
        // https://github.com/rust-lang/miri/issues/1421,
        // https://github.com/rust-lang/miri/issues/2429). Looks like setting
        // `RUSTC_WRAPPER` to the empty string overwrites `build.rustc-wrapper` set via
        // `config.toml`.
        command.env("RUSTC_WRAPPER", "");

        if only_setup {
            if print_sysroot {
                // Be extra sure there is no noise on stdout.
                command.stdout(process::Stdio::null());
            }
        } else {
            command.stdout(process::Stdio::null());
            command.stderr(process::Stdio::null());
        }

        command
    };
    // Disable debug assertions in the standard library -- Miri is already slow enough.
    // But keep the overflow checks, they are cheap. This completely overwrites flags
    // the user might have set, which is consistent with normal `cargo build` that does
    // not apply `RUSTFLAGS` to the sysroot either.
    let rustflags = &["-Cdebug-assertions=off", "-Coverflow-checks=on"];
    // Make sure all target-level Miri invocations know their sysroot.
    std::env::set_var("MIRI_SYSROOT", &sysroot_dir);

    // Do the build.
    if only_setup {
        // We want to be explicit.
        eprintln!("Preparing a sysroot for Miri (target: {target})...");
    } else {
        // We want to be quiet, but still let the user know that something is happening.
        eprint!("Preparing a sysroot for Miri (target: {target})... ");
    }
<<<<<<< HEAD
    SysrootBuilder::new(sysroot_dir, target)
        .build_mode(BuildMode::Check)
        .rustc_version(rustc_version.clone())
        .sysroot_config(sysroot_config)
        .rustflags(rustflags)
        .cargo(cargo_cmd)
        .build_from_source(&rust_src)
=======
    Sysroot::new(&sysroot_dir, target)
        .build_from_source(&rust_src, BuildMode::Check, sysroot_config, rustc_version, cargo_cmd)
>>>>>>> c2457692
        .unwrap_or_else(|_| {
            if only_setup {
                show_error!("failed to build sysroot, see error details above")
            } else {
                show_error!(
                    "failed to build sysroot; run `cargo miri setup` to see the error details"
                )
            }
        });
    if only_setup {
        eprintln!("A sysroot for Miri is now available in `{}`.", sysroot_dir.display());
    } else {
        eprintln!("done");
    }
    if print_sysroot {
        // Print just the sysroot and nothing else to stdout; this way we do not need any escaping.
        println!("{}", sysroot_dir.display());
    }
}<|MERGE_RESOLUTION|>--- conflicted
+++ resolved
@@ -127,18 +127,13 @@
         // We want to be quiet, but still let the user know that something is happening.
         eprint!("Preparing a sysroot for Miri (target: {target})... ");
     }
-<<<<<<< HEAD
-    SysrootBuilder::new(sysroot_dir, target)
+    SysrootBuilder::new(&sysroot_dir, target)
         .build_mode(BuildMode::Check)
         .rustc_version(rustc_version.clone())
         .sysroot_config(sysroot_config)
         .rustflags(rustflags)
         .cargo(cargo_cmd)
         .build_from_source(&rust_src)
-=======
-    Sysroot::new(&sysroot_dir, target)
-        .build_from_source(&rust_src, BuildMode::Check, sysroot_config, rustc_version, cargo_cmd)
->>>>>>> c2457692
         .unwrap_or_else(|_| {
             if only_setup {
                 show_error!("failed to build sysroot, see error details above")
